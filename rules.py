--- conflicted
+++ resolved
@@ -382,14 +382,9 @@
                         continue
                     if value.text not in self.ocds:
                         raise base.ElectionWarning(
-<<<<<<< HEAD
-                        "The OCD ID %s in GpUnit %s defined on line %d is not "
-                        "valid" % (value.text, gpunit_id, value.sourceline))
-=======
                             "The OCD ID %s in GpUnit %s defined on line %d is "
                             "not valid" % (
                                 value.text, gpunit_id, value.sourceline))
->>>>>>> 767d7959
 
 
 class DuplicateGpUnits(base.TreeRule):
